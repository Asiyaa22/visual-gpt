--- conflicted
+++ resolved
@@ -44,12 +44,7 @@
   }
 
   try {
-<<<<<<< HEAD
     const results = await evaluateStudentsWithVision({ repoUrl, rubricText: rubric, expectedUrl });
-=======
-    const results = await evaluateStudentsWithVision({ repoUrl, rubric, expectedUrl });
->>>>>>> c282f911
-    await mountStudentFolders(); // Ensure static mounting post-evaluation
     res.json({ success: true, results });
   } catch (err) {
     console.error('❌ Evaluation failed:', err);
